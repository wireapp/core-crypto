[workspace]
members = [
    "crypto",
    "crypto-ffi",
    "crypto-attributes",
    "keystore",
    "keystore-dump",
    "mls-provider",
    "interop"
]
exclude = [
    "xtask",
    "extras/wasm-browser-run",
    "extras/wasm-browser-test-runner",
    "extras/keystore-regression-versions"
]
resolver = "2"

[workspace.dependencies]
rexie = "0.6.1"
<<<<<<< HEAD
tls_codec = "0.4.1"
=======
tls_codec = "0.4.0"
x509-cert = "0.2"
>>>>>>> 6c198e40

[workspace.dependencies.uniffi]
version = "0.28"
# git = "https://github.com/wireapp/uniffi-rs.git"
# branch = "wire/uniffi-stable"

[workspace.dependencies.wire-e2e-identity]
git = "https://github.com/wireapp/rusty-jwt-tools"
version = "0.9"

[patch.crates-io.schnellru]
git = "https://github.com/wireapp/schnellru"
branch = "feat/try-insert"

[patch.'https://github.com/wireapp/proteus'.proteus]
package = "proteus"
# Keep the extra / in the url, it prevents this error:
# `patch for `proteus` in `https://github.com/wireapp/proteus` points to the same source, but patches must point to different sources`
git = "https://github.com/wireapp//proteus"
branch = "otak/fix-1.0.3"

[patch.crates-io.proteus-traits]
package = "proteus-traits"
git = "https://github.com/wireapp/proteus"
branch = "2.x"

[patch.crates-io.openmls]
package = "openmls"
git = "https://github.com/wireapp/openmls"
#tag = "v1.0.0-pre.core-crypto-1.0.0"
branch = "wire/stable"

[patch.crates-io.openmls_traits]
package = "openmls_traits"
git = "https://github.com/wireapp/openmls"
#tag = "v1.0.0-pre.core-crypto-1.0.0"
branch = "wire/stable"

[patch.crates-io.openmls_basic_credential]
package = "openmls_basic_credential"
git = "https://github.com/wireapp/openmls"
#tag = "v1.0.0-pre.core-crypto-1.0.0"
branch = "wire/stable"

[patch.crates-io.openmls_x509_credential]
package = "openmls_x509_credential"
git = "https://github.com/wireapp/openmls"
#tag = "v1.0.0-pre.core-crypto-1.0.0"
branch = "wire/stable"

# aarch64-apple-ios-sim target support has not yet been released
[patch.crates-io.openssl-src]
git = "https://github.com/alexcrichton/openssl-src-rs.git"
branch = "release/111"
package = "openssl-src"

[patch.crates-io.jwt-simple]
git = "https://github.com/wireapp/rust-jwt-simple"
tag = "v0.13.0-pre.core-crypto-1.0.0"

[profile.release]
lto = true
codegen-units = 1
opt-level = "s"
# ! Important: Do NOT enable stripping.
# ! This will cause the FFI to stop working because UniFFI stores the Rust <-> cdylib mapping
# ! in the `.strtab` section of the executable. Stripping this causes everything to stop functioning.
strip = false
# panic = "abort"

[profile.dev.package.backtrace]
opt-level = 3<|MERGE_RESOLUTION|>--- conflicted
+++ resolved
@@ -18,12 +18,8 @@
 
 [workspace.dependencies]
 rexie = "0.6.1"
-<<<<<<< HEAD
 tls_codec = "0.4.1"
-=======
-tls_codec = "0.4.0"
 x509-cert = "0.2"
->>>>>>> 6c198e40
 
 [workspace.dependencies.uniffi]
 version = "0.28"
